--- conflicted
+++ resolved
@@ -185,11 +185,8 @@
     include/opendht/log_enable.h
     include/opendht/peer_discovery.h
     include/opendht/thread_pool.h
-<<<<<<< HEAD
     include/opendht/network_utils.h
-=======
     include/opendht/http.h
->>>>>>> 1813d832
     include/opendht.h
 )
 
